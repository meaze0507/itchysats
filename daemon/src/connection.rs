use crate::collab_settlement_taker;
use crate::future_ext::FutureExt;
use crate::noise;
use crate::rollover_taker;
use crate::setup_taker;
use crate::taker_cfd::CurrentOrder;
use crate::wire;
use crate::wire::EncryptedJsonCodec;
use crate::wire::Version;
use anyhow::bail;
use anyhow::Context;
use anyhow::Result;
use async_trait::async_trait;
use bdk::bitcoin::Amount;
use futures::SinkExt;
use futures::StreamExt;
use futures::TryStreamExt;
<<<<<<< HEAD
use model::Identity;
use model::OrderId;
use model::Price;
use model::Timestamp;
use model::Usd;
=======
>>>>>>> 55fca67b
use rand::thread_rng;
use rand::Rng;
use std::net::SocketAddr;
use std::time::Duration;
use std::time::SystemTime;
use time::OffsetDateTime;
use tokio::net::TcpStream;
use tokio::sync::watch;
use tokio_tasks::Tasks;
use tokio_util::codec::Framed;
use xtra::prelude::MessageChannel;
use xtra::KeepRunning;
use xtra_productivity::xtra_productivity;
use xtras::address_map::Stopping;
use xtras::AddressMap;
use xtras::LogFailure;
use xtras::SendInterval;

/// Time between reconnection attempts
pub const MAX_RECONNECT_INTERVAL_SECONDS: u64 = 60;

<<<<<<< HEAD
const TCP_TIMEOUT: Duration = Duration::from_secs(10);

/// Upper bound on the time it should take for an ephemeral actor to
/// process a forwarded message.
const FORWARD_MSG_TIMEOUT: Duration = Duration::from_secs(60);
=======
const TCP_TIMEOUT: std::time::Duration = Duration::from_secs(10);
const HANDLE_MESSAGE_TIMEOUT: std::time::Duration = Duration::from_secs(5);
>>>>>>> 55fca67b

/// The "Connected" state of our connection with the maker.
#[allow(clippy::large_enum_variant)]
enum State {
    Connected {
        last_heartbeat: SystemTime,
        /// Last pulse measurement time. Used for checking whether measuring
        /// task is not lagging too much.
        last_pulse: SystemTime,
        write: wire::Write<wire::MakerToTaker, wire::TakerToMaker>,
        _tasks: Tasks,
    },
    Disconnected,
}

impl State {
    async fn send(&mut self, msg: wire::TakerToMaker) -> Result<()> {
        let msg_str = msg.to_string();

        let write = match self {
            State::Connected { write, .. } => write,
            State::Disconnected => {
                bail!("Cannot send {msg_str}, not connected to maker");
            }
        };

        tracing::trace!(target: "wire", "Sending {msg_str}");

        write
            .send(msg)
            .await
            .with_context(|| format!("Failed to send message {msg_str} to maker"))?;

        Ok(())
    }

    fn handle_incoming_heartbeat(&mut self) {
        match self {
            State::Connected { last_heartbeat, .. } => {
                *last_heartbeat = SystemTime::now();
            }
            State::Disconnected => {
                debug_assert!(false, "Received heartbeat in disconnected state")
            }
        }
    }

    /// Record the time of the last pulse measurement.
    /// Returns the time difference between the last two pulses.
    fn update_last_pulse_time(&mut self) -> Result<Duration> {
        match self {
            State::Connected { last_pulse, .. } => {
                let new_pulse = SystemTime::now();
                let time_delta = new_pulse
                    .duration_since(*last_pulse)
                    .expect("clock is monotonic");
                *last_pulse = new_pulse;
                Ok(time_delta)
            }
            State::Disconnected => {
                bail!("Measuring pulse in disconnected state");
            }
        }
    }

    fn disconnect_if_last_heartbeat_older_than(&mut self, timeout: Duration) -> bool {
        let duration_since_last_heartbeat = match self {
            State::Connected { last_heartbeat, .. } => SystemTime::now()
                .duration_since(*last_heartbeat)
                .expect("clock is monotonic"),
            State::Disconnected => return false,
        };

        if duration_since_last_heartbeat < timeout {
            return false;
        }

        let heartbeat_timestamp = self
            .last_heartbeat()
            .map(|heartbeat| heartbeat.to_string())
            .unwrap_or_else(|| "None".to_owned());
        let seconds_since_heartbeat = duration_since_last_heartbeat.as_secs();
        tracing::warn!(%seconds_since_heartbeat,
            %heartbeat_timestamp,
            "Disconnecting due to lack of heartbeat",
        );

        *self = State::Disconnected;

        true
    }

    fn last_heartbeat(&self) -> Option<OffsetDateTime> {
        match self {
            State::Connected { last_heartbeat, .. } => Some((*last_heartbeat).into()),
            State::Disconnected => None,
        }
    }
}

pub struct Actor {
    status_sender: watch::Sender<ConnectionStatus>,
    identity_sk: x25519_dalek::StaticSecret,
    current_order: Box<dyn MessageChannel<CurrentOrder>>,
    /// How often we check ("measure pulse") for heartbeat
    /// It should not be greater than maker's `heartbeat interval`
    heartbeat_measuring_rate: Duration,
    /// The interval of heartbeats from the maker
    maker_heartbeat_interval: Duration,
    /// Max duration since the last heartbeat until we die.
    heartbeat_timeout: Duration,
    /// TCP connection timeout
    connect_timeout: Duration,
    state: State,
    setup_actors: AddressMap<OrderId, setup_taker::Actor>,
    collab_settlement_actors: AddressMap<OrderId, collab_settlement_taker::Actor>,
    rollover_actors: AddressMap<OrderId, rollover_taker::Actor>,
}

#[derive(Clone, Copy)]
pub struct Connect {
    pub maker_identity: Identity,
    pub maker_addr: SocketAddr,
}

pub struct MakerStreamMessage {
    pub item: Result<wire::MakerToTaker>,
}

/// Private message to measure the current pulse (i.e. check when we received the last heartbeat).
struct MeasurePulse;

#[derive(Clone, Debug, PartialEq)]
pub enum ConnectionStatus {
    Online,
    Offline {
        reason: Option<ConnectionCloseReason>,
    },
}

#[derive(Clone, Debug, PartialEq)]
pub enum ConnectionCloseReason {
    VersionMismatch {
        taker_version: Version,
        maker_version: Version,
    },
}

/// Message sent from the `setup_taker::Actor` to the
/// `connection::Actor` so that it can forward it to the maker.
///
/// Additionally, the address of this instance of the
/// `setup_taker::Actor` is included so that the `connection::Actor`
/// knows where to forward the contract setup messages from the maker
/// about this particular order.
pub struct TakeOrder {
    pub order_id: OrderId,
    pub quantity: Usd,
    pub address: xtra::Address<setup_taker::Actor>,
}

pub struct ProposeSettlement {
    pub order_id: OrderId,
    pub timestamp: Timestamp,
    pub taker: Amount,
    pub maker: Amount,
    pub price: Price,
    pub address: xtra::Address<collab_settlement_taker::Actor>,
}

pub struct ProposeRollover {
    pub order_id: OrderId,
    pub timestamp: Timestamp,
    pub address: xtra::Address<rollover_taker::Actor>,
}

impl Actor {
    pub fn new(
        status_sender: watch::Sender<ConnectionStatus>,
        current_order: &(impl MessageChannel<CurrentOrder> + 'static),
        identity_sk: x25519_dalek::StaticSecret,
        maker_heartbeat_interval: Duration,
        connect_timeout: Duration,
    ) -> Self {
        Self {
            status_sender,
            identity_sk,
            current_order: current_order.clone_channel(),
            heartbeat_measuring_rate: maker_heartbeat_interval.checked_div(2).expect("to divide"),
            maker_heartbeat_interval,
            heartbeat_timeout: maker_heartbeat_interval
                .checked_mul(2)
                .expect("to not overflow"),
            state: State::Disconnected,
            setup_actors: AddressMap::default(),
            connect_timeout,
            collab_settlement_actors: AddressMap::default(),
            rollover_actors: AddressMap::default(),
        }
    }
}

#[xtra_productivity(message_impl = false)]
impl Actor {
    async fn handle_collab_settlement_actor_stopping(
        &mut self,
        message: Stopping<collab_settlement_taker::Actor>,
    ) {
        self.collab_settlement_actors.gc(message);
    }

    async fn handle_rollover_actor_stopping(&mut self, message: Stopping<rollover_taker::Actor>) {
        self.rollover_actors.gc(message);
    }
}

#[xtra_productivity]
impl Actor {
    async fn handle_taker_to_maker(&mut self, message: wire::TakerToMaker) {
        if let Err(e) = self.state.send(message).await {
            tracing::warn!("{:#}", e);
        }
    }

    async fn handle_take_order(&mut self, msg: TakeOrder) -> Result<()> {
        self.state
            .send(wire::TakerToMaker::TakeOrder {
                order_id: msg.order_id,
                quantity: msg.quantity,
            })
            .await?;

        self.setup_actors.insert(msg.order_id, msg.address);

        Ok(())
    }

    async fn handle_propose_settlement(&mut self, msg: ProposeSettlement) -> Result<()> {
        let ProposeSettlement {
            order_id,
            timestamp,
            taker,
            maker,
            price,
            address,
        } = msg;

        self.state
            .send(wire::TakerToMaker::Settlement {
                order_id,
                msg: wire::taker_to_maker::Settlement::Propose {
                    timestamp,
                    taker,
                    maker,
                    price,
                },
            })
            .await?;

        self.collab_settlement_actors.insert(order_id, address);

        Ok(())
    }

    async fn handle_propose_rollover(&mut self, msg: ProposeRollover) -> Result<()> {
        let ProposeRollover {
            order_id,
            timestamp,
            address,
        } = msg;

        self.state
            .send(wire::TakerToMaker::ProposeRollover {
                order_id,
                timestamp,
            })
            .await?;

        self.rollover_actors.insert(order_id, address);

        Ok(())
    }
}

#[xtra_productivity]
impl Actor {
    async fn handle_connect(
        &mut self,
        Connect {
            maker_addr,
            maker_identity,
        }: Connect,
        ctx: &mut xtra::Context<Self>,
    ) -> Result<()> {
        tracing::debug!(address = %maker_addr, "Connecting to maker");

        let (mut write, mut read) = {
            let mut connection = TcpStream::connect(&maker_addr)
                .timeout(self.connect_timeout)
                .await
                .with_context(|| {
                    let seconds = self.connect_timeout.as_secs();

                    format!("Connection attempt to {maker_addr} timed out after {seconds}s",)
                })?
                .with_context(|| format!("Failed to connect to {maker_addr}"))?;
            let noise = noise::initiator_handshake(
                &mut connection,
                &self.identity_sk,
                &maker_identity.pk(),
            )
            .timeout(TCP_TIMEOUT)
            .await??;

            Framed::new(connection, EncryptedJsonCodec::new(noise)).split()
        };

        let our_version = Version::current();
        write
<<<<<<< HEAD
            .send(wire::TakerToMaker::Hello(our_version.clone()))
=======
            .send(TakerToMaker::Hello(our_version.clone()))
>>>>>>> 55fca67b
            .timeout(TCP_TIMEOUT)
            .await??;

        match read
            .try_next()
            .timeout(TCP_TIMEOUT)
            .await
            .with_context(|| {
                format!(
                    "Maker {maker_identity} did not send Hello within 10 seconds, dropping connection"
                )
            })?
            .with_context(|| format!("Failed to read first message from maker {maker_identity}"))? {
            Some(wire::MakerToTaker::Hello(maker_version)) => {
                if our_version != maker_version {
                    self.status_sender
                        .send(ConnectionStatus::Offline {
                            reason: Some(ConnectionCloseReason::VersionMismatch {
                                taker_version: our_version.clone(),
                                maker_version: maker_version.clone(),
                            }),
                        })
                        .expect("receiver to outlive the actor");

                    bail!(
                        "Network version mismatch, we are on version {our_version} but maker is on version {maker_version}"
                    )
                }
            }
            Some(unexpected_message) => {
                bail!(
                    "Unexpected message {unexpected_message} from maker {maker_identity}"
                )
            }
            None => {
                bail!(
                    "Connection to maker {maker_identity} closed before receiving first message"
                )
            }
        }

        tracing::info!(address = %maker_addr, "Established connection to maker");

        let this = ctx.address().expect("self to be alive");

        let mut tasks = Tasks::default();
        tasks.add(
            this.clone()
                .attach_stream(read.map(move |item| MakerStreamMessage { item })),
        );
        tasks.add(this.send_interval(self.heartbeat_measuring_rate, || MeasurePulse));

        self.state = State::Connected {
            last_heartbeat: SystemTime::now(),
            last_pulse: SystemTime::now(),
            write,
            _tasks: tasks,
        };
        self.status_sender
            .send(ConnectionStatus::Online)
            .expect("receiver to outlive the actor");

        Ok(())
    }

    async fn handle_wire_message(&mut self, message: MakerStreamMessage) -> KeepRunning {
        let msg = match message.item {
            Ok(msg) => msg,
            Err(e) => {
                tracing::warn!("Error while receiving message from maker: {:#}", e);
                return KeepRunning::Yes;
            }
        };

        tracing::trace!(target: "wire", "Received {msg}");

        match msg {
            wire::MakerToTaker::Heartbeat => {
                self.state.handle_incoming_heartbeat();
            }
            wire::MakerToTaker::ConfirmOrder(order_id) => {
                if self
                    .setup_actors
                    .send_fallible(&order_id, setup_taker::Accepted)
<<<<<<< HEAD
                    .timeout(FORWARD_MSG_TIMEOUT)
=======
                    .timeout(HANDLE_MESSAGE_TIMEOUT)
>>>>>>> 55fca67b
                    .await
                    .is_err()
                {
                    tracing::warn!(%order_id, "No active contract setup");
                }
            }
            wire::MakerToTaker::RejectOrder(order_id) => {
                if self
                    .setup_actors
                    .send_fallible(&order_id, setup_taker::Rejected::without_reason())
<<<<<<< HEAD
                    .timeout(FORWARD_MSG_TIMEOUT)
=======
                    .timeout(HANDLE_MESSAGE_TIMEOUT)
>>>>>>> 55fca67b
                    .await
                    .is_err()
                {
                    tracing::warn!(%order_id, "No active contract setup");
                }
            }
            wire::MakerToTaker::Protocol { order_id, msg } => {
                if self
                    .setup_actors
                    .send_fallible(&order_id, msg)
<<<<<<< HEAD
                    .timeout(FORWARD_MSG_TIMEOUT)
=======
                    .timeout(HANDLE_MESSAGE_TIMEOUT)
>>>>>>> 55fca67b
                    .await
                    .is_err()
                {
                    tracing::warn!(%order_id, "No active contract setup");
                }
            }
            wire::MakerToTaker::InvalidOrderId(order_id) => {
                if self
                    .setup_actors
                    .send_fallible(&order_id, setup_taker::Rejected::invalid_order_id())
<<<<<<< HEAD
                    .timeout(FORWARD_MSG_TIMEOUT)
=======
                    .timeout(HANDLE_MESSAGE_TIMEOUT)
>>>>>>> 55fca67b
                    .await
                    .is_err()
                {
                    tracing::warn!(%order_id, "No active contract setup");
                }
            }
            wire::MakerToTaker::Settlement { order_id, msg } => {
                if self
                    .collab_settlement_actors
                    .send(&order_id, msg)
<<<<<<< HEAD
                    .timeout(FORWARD_MSG_TIMEOUT)
=======
                    .timeout(HANDLE_MESSAGE_TIMEOUT)
>>>>>>> 55fca67b
                    .await
                    .is_err()
                {
                    tracing::warn!(%order_id, "No active collaborative settlement");
                }
            }
            wire::MakerToTaker::ConfirmRollover {
                order_id,
                oracle_event_id,
                tx_fee_rate,
                funding_rate,
            } => {
                if self
                    .rollover_actors
                    .send(
                        &order_id,
                        rollover_taker::RolloverAccepted {
                            oracle_event_id,
                            tx_fee_rate,
                            funding_rate,
                        },
                    )
<<<<<<< HEAD
                    .timeout(FORWARD_MSG_TIMEOUT)
=======
                    .timeout(HANDLE_MESSAGE_TIMEOUT)
>>>>>>> 55fca67b
                    .await
                    .is_err()
                {
                    tracing::warn!(%order_id, "No active rollover");
                }
            }
            wire::MakerToTaker::RejectRollover(order_id) => {
                if self
                    .rollover_actors
                    .send(&order_id, rollover_taker::RolloverRejected)
<<<<<<< HEAD
                    .timeout(FORWARD_MSG_TIMEOUT)
=======
                    .timeout(HANDLE_MESSAGE_TIMEOUT)
>>>>>>> 55fca67b
                    .await
                    .is_err()
                {
                    tracing::warn!(%order_id, "No active rollover");
                }
            }
            wire::MakerToTaker::RolloverProtocol { order_id, msg } => {
                if self
                    .rollover_actors
                    .send(&order_id, msg)
<<<<<<< HEAD
                    .timeout(FORWARD_MSG_TIMEOUT)
=======
                    .timeout(HANDLE_MESSAGE_TIMEOUT)
>>>>>>> 55fca67b
                    .await
                    .is_err()
                {
                    tracing::warn!(%order_id, "No active rollover");
                }
            }
            wire::MakerToTaker::CurrentOrder(msg) => {
                let _ = self
                    .current_order
                    .send(CurrentOrder(msg))
                    .log_failure("Failed to forward current order from maker")
                    .timeout(HANDLE_MESSAGE_TIMEOUT)
                    .await;
            }
            wire::MakerToTaker::Hello(_) => {
                tracing::warn!("Ignoring unexpected Hello message from maker. Hello is only expected when opening a new connection.")
            }
        }
        KeepRunning::Yes
    }

    fn handle_measure_pulse(&mut self, _: MeasurePulse) {
        tracing::trace!(target: "wire", "measuring heartbeat pulse");

        match self.state.update_last_pulse_time() {
            Ok(duration) => {
                if duration >= self.maker_heartbeat_interval {
                    let seconds = self.maker_heartbeat_interval.as_secs();
                    let pulse_delta_seconds = duration.as_secs();

                    tracing::warn!(
                        "Heartbeat pulse measurements fell behind more than heartbeat interval ({seconds}), likely missing a heartbeat from the maker. Diff between pulses: {pulse_delta_seconds}"
                    );
                    return; // Don't try to disconnect if the measurements fell behind
                }
            }
            Err(e) => {
                tracing::debug!("{e}");
            }
        }

        if self
            .state
            .disconnect_if_last_heartbeat_older_than(self.heartbeat_timeout)
        {
            self.status_sender
                .send(ConnectionStatus::Offline { reason: None })
                .expect("watch receiver to outlive the actor");
        }
    }
}

#[async_trait]
impl xtra::Actor for Actor {
    type Stop = ();

    async fn stopped(self) -> Self::Stop {}
}

// TODO: Move the reconnection logic inside the connection::Actor instead of
// depending on a watch channel
pub async fn connect(
    mut maker_online_status_feed_receiver: watch::Receiver<ConnectionStatus>,
    connection_actor_addr: xtra::Address<Actor>,
    maker_identity: Identity,
    maker_addresses: Vec<SocketAddr>,
) {
    loop {
        let connection_status = maker_online_status_feed_receiver.borrow().clone();
        if matches!(connection_status, ConnectionStatus::Offline { .. }) {
            tracing::debug!("No connection to the maker");
            'connect: loop {
                for address in &maker_addresses {
                    let connect_msg = Connect {
                        maker_identity,
                        maker_addr: *address,
                    };

                    if let Err(e) = connection_actor_addr
                        .send(connect_msg)
                        .await
                        .expect("Taker actor to be present")
                    {
                        tracing::warn!(%address, "Failed to establish connection: {:#}", e);
                        continue;
                    }
                    break 'connect;
                }

                let num_addresses = maker_addresses.len();

                // Apply a random number of seconds between the reconnection
                // attempts so that all takers don't try to reconnect at the same time
                let seconds = thread_rng().gen_range(5, MAX_RECONNECT_INTERVAL_SECONDS);

                tracing::warn!(
                    "Tried connecting to {num_addresses} addresses without success, retrying in {seconds} seconds",
                );

                tokio::time::sleep(Duration::from_secs(seconds)).await;
            }
        }
        maker_online_status_feed_receiver
            .changed()
            .await
            .expect("watch channel should outlive the future");
    }
}<|MERGE_RESOLUTION|>--- conflicted
+++ resolved
@@ -15,14 +15,11 @@
 use futures::SinkExt;
 use futures::StreamExt;
 use futures::TryStreamExt;
-<<<<<<< HEAD
 use model::Identity;
 use model::OrderId;
 use model::Price;
 use model::Timestamp;
 use model::Usd;
-=======
->>>>>>> 55fca67b
 use rand::thread_rng;
 use rand::Rng;
 use std::net::SocketAddr;
@@ -44,16 +41,9 @@
 /// Time between reconnection attempts
 pub const MAX_RECONNECT_INTERVAL_SECONDS: u64 = 60;
 
-<<<<<<< HEAD
 const TCP_TIMEOUT: Duration = Duration::from_secs(10);
 
-/// Upper bound on the time it should take for an ephemeral actor to
-/// process a forwarded message.
-const FORWARD_MSG_TIMEOUT: Duration = Duration::from_secs(60);
-=======
-const TCP_TIMEOUT: std::time::Duration = Duration::from_secs(10);
-const HANDLE_MESSAGE_TIMEOUT: std::time::Duration = Duration::from_secs(5);
->>>>>>> 55fca67b
+const HANDLE_MESSAGE_TIMEOUT: Duration = Duration::from_secs(60);
 
 /// The "Connected" state of our connection with the maker.
 #[allow(clippy::large_enum_variant)]
@@ -373,11 +363,7 @@
 
         let our_version = Version::current();
         write
-<<<<<<< HEAD
             .send(wire::TakerToMaker::Hello(our_version.clone()))
-=======
-            .send(TakerToMaker::Hello(our_version.clone()))
->>>>>>> 55fca67b
             .timeout(TCP_TIMEOUT)
             .await??;
 
@@ -462,11 +448,7 @@
                 if self
                     .setup_actors
                     .send_fallible(&order_id, setup_taker::Accepted)
-<<<<<<< HEAD
-                    .timeout(FORWARD_MSG_TIMEOUT)
-=======
-                    .timeout(HANDLE_MESSAGE_TIMEOUT)
->>>>>>> 55fca67b
+                    .timeout(HANDLE_MESSAGE_TIMEOUT)
                     .await
                     .is_err()
                 {
@@ -477,11 +459,7 @@
                 if self
                     .setup_actors
                     .send_fallible(&order_id, setup_taker::Rejected::without_reason())
-<<<<<<< HEAD
-                    .timeout(FORWARD_MSG_TIMEOUT)
-=======
-                    .timeout(HANDLE_MESSAGE_TIMEOUT)
->>>>>>> 55fca67b
+                    .timeout(HANDLE_MESSAGE_TIMEOUT)
                     .await
                     .is_err()
                 {
@@ -492,11 +470,7 @@
                 if self
                     .setup_actors
                     .send_fallible(&order_id, msg)
-<<<<<<< HEAD
-                    .timeout(FORWARD_MSG_TIMEOUT)
-=======
-                    .timeout(HANDLE_MESSAGE_TIMEOUT)
->>>>>>> 55fca67b
+                    .timeout(HANDLE_MESSAGE_TIMEOUT)
                     .await
                     .is_err()
                 {
@@ -507,11 +481,7 @@
                 if self
                     .setup_actors
                     .send_fallible(&order_id, setup_taker::Rejected::invalid_order_id())
-<<<<<<< HEAD
-                    .timeout(FORWARD_MSG_TIMEOUT)
-=======
-                    .timeout(HANDLE_MESSAGE_TIMEOUT)
->>>>>>> 55fca67b
+                    .timeout(HANDLE_MESSAGE_TIMEOUT)
                     .await
                     .is_err()
                 {
@@ -522,11 +492,7 @@
                 if self
                     .collab_settlement_actors
                     .send(&order_id, msg)
-<<<<<<< HEAD
-                    .timeout(FORWARD_MSG_TIMEOUT)
-=======
-                    .timeout(HANDLE_MESSAGE_TIMEOUT)
->>>>>>> 55fca67b
+                    .timeout(HANDLE_MESSAGE_TIMEOUT)
                     .await
                     .is_err()
                 {
@@ -549,11 +515,7 @@
                             funding_rate,
                         },
                     )
-<<<<<<< HEAD
-                    .timeout(FORWARD_MSG_TIMEOUT)
-=======
-                    .timeout(HANDLE_MESSAGE_TIMEOUT)
->>>>>>> 55fca67b
+                    .timeout(HANDLE_MESSAGE_TIMEOUT)
                     .await
                     .is_err()
                 {
@@ -564,11 +526,7 @@
                 if self
                     .rollover_actors
                     .send(&order_id, rollover_taker::RolloverRejected)
-<<<<<<< HEAD
-                    .timeout(FORWARD_MSG_TIMEOUT)
-=======
-                    .timeout(HANDLE_MESSAGE_TIMEOUT)
->>>>>>> 55fca67b
+                    .timeout(HANDLE_MESSAGE_TIMEOUT)
                     .await
                     .is_err()
                 {
@@ -579,11 +537,7 @@
                 if self
                     .rollover_actors
                     .send(&order_id, msg)
-<<<<<<< HEAD
-                    .timeout(FORWARD_MSG_TIMEOUT)
-=======
-                    .timeout(HANDLE_MESSAGE_TIMEOUT)
->>>>>>> 55fca67b
+                    .timeout(HANDLE_MESSAGE_TIMEOUT)
                     .await
                     .is_err()
                 {
